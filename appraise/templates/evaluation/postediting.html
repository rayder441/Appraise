--- conflicted
+++ resolved
@@ -5,15 +5,7 @@
 <script language="javascript">
 <!--
 $(document).ready(function() {
-<<<<<<< HEAD
-{% if translations|length > 1 %}
-  $('div[name="editor"]').hide();
-{% else %}
-  $('textarea[name="postedited"]').text($('input[name="translation"]').val());
-{% endif %}
-=======
  $('textarea[name="postedited"]').val($('input[name="translation"]').val());
->>>>>>> 675988d6
 });
 
 function select_sentence(parent)
@@ -21,12 +13,7 @@
   var input = parent.children('input');
   input.attr('checked', 'checked');
   $('#translations').hide();
-<<<<<<< HEAD
-  $('textarea[name="postedited"]').text(input.val());
-  $('div[name="editor"]').show();
-=======
   $('textarea[name="postedited"]').val(input.val());
->>>>>>> 675988d6
 }
 
 function start_from_scratch()
@@ -42,17 +29,9 @@
 
 function reset_form()
 {
-<<<<<<< HEAD
-{% if translations|length > 1 %}
-  $('div[name="editor"]').hide();
-=======
   $('textarea[name="postedited"]').val($('input[name="translation"]').val());
->>>>>>> 675988d6
   $('#translations input[type="radio"]:checked').removeAttr('checked');
   $('#translations').show();
-{% else %}
-  $('textarea[name="postedited"]').text($('input[name="translation"]').val());
-{% endif %}
   $('input[name="from_scratch"]').removeAttr('checked');
   $('input[name="from_scratch"]').removeAttr('disabled');
   $('input[name="now"]').val(Date.now()/1000.0);
@@ -81,34 +60,24 @@
   <p id="task_progress">{{task_progress}}</p>
 </div>
 
+<p><em>TASK DESCRIPTION GOES HERE...</em> Lorem ipsum dolor sit amet. Lorem ipsum dolor sit amet. Lorem ipsum dolor sit amet. Lorem ipsum dolor sit amet. Lorem ipsum dolor sit amet. Lorem ipsum dolor sit amet. Lorem ipsum dolor sit amet.</p>
+
+
 <div class="container">
 
-<<<<<<< HEAD
-<div class="row">
-<div class="span16">
-<p><em>TASK DESCRIPTION GOES HERE...</em> Lorem ipsum dolor sit amet. Lorem ipsum dolor sit amet. Lorem ipsum dolor sit amet. Lorem ipsum dolor sit amet. Lorem ipsum dolor sit amet. Lorem ipsum dolor sit amet. Lorem ipsum dolor sit amet.</p>
-</div>
-</div>
-
-<div class="row">
-=======
 {% if reference_text %}
->>>>>>> 675988d6
 <div class="span8">
 <blockquote>
 <p>Left context. Left context. Left context. Left context. Left context. Left context. <strong>{{source_text.0}}</strong> Right context. Right context. Right context. Right context. Right context. Right context.</p>
 <small>Source</small>
 </blockquote>
 </div>
-<div class="span8">
+<div class="push8">
 <blockquote>
 <p>Left context. Left context. Left context. Left context. Left context. Left context.<strong>{{reference_text.0}}</strong> Right context. Right context. Right context. Right context. Right context. Right context.</p>
 <small>Reference</small>
 </blockquote>
 </div>
-<<<<<<< HEAD
-</div>
-=======
 {% else %}
 <div class="push16">
 <blockquote>
@@ -117,7 +86,6 @@
 </blockquote>
 </div>
 {% endif %}
->>>>>>> 675988d6
 
 <form action="" method="post">
 
@@ -125,10 +93,8 @@
 <input name="now" type="hidden" value="{{now}}" />
 
 {% if translations|length > 1 %}
-<div id="translations">
+<span id="translations">
 {% for translation in translations %}
-<div class="row">
-<div class="span16">
 <blockquote>
 {% with forloop.counter0 as edit_id %}
 {% include 'evaluation/edit_selector.html' %}
@@ -136,26 +102,15 @@
 <p><strong>{{translation.0}} Lorem ipsum dolor sit amet. Lorem ipsum dolor sit amet. Lorem ipsum dolor sit amet. Lorem ipsum dolor sit amet. Lorem ipsum dolor sit amet. Lorem ipsum dolor sit amet. Lorem ipsum dolor sit amet.</strong></p>
 <small>Translation {{forloop.counter}}</small>
 </blockquote>
-</div>
-</div>
 {% endfor %}
-</div>
+</span>
 {% else %}
 <input name="translation" type="hidden" value="{{translations.0.0}}" />
 {% endif %}
 
-<<<<<<< HEAD
-<div class="row" name="editor">
-<div class="span16">
-<span onclick="javascript:start_from_scratch();"><input name="from_scratch" type="checkbox" value="FROM_SCRATCH"> Translate from scratch</span><br/>
-=======
 <span onclick="javascript:start_from_scratch();"><input  onclick="javascript:start_from_scratch();" name="from_scratch" type="checkbox" value="FROM_SCRATCH"> Translate from scratch</span><br/>
->>>>>>> 675988d6
 <textarea name="postedited" style="width:99%;height:40px;"></textarea>
-</div>
-</div>
 
-<div class="row">
 <div class="actions">
   <button name="submit_button" accesskey="1" type="submit" class="btn" value="SUBMIT" onclick="javascript:return validate_form();">Submit</button>
   &nbsp;
@@ -165,7 +120,6 @@
   
   <button name="submit_button" accesskey="3" type="submit" class="btn" value="FLAG_ERROR">Flag Error</button>
 </div>
-</div>
 
 </form>
 
